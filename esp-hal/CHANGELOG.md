--- conflicted
+++ resolved
@@ -95,21 +95,15 @@
 - UART: Make `AtCmdConfig` and `ConfigError` non-exhaustive (#2851)
 - UART: Make `AtCmdConfig` use builder-lite pattern (#2851)
 - UART: Fix naming violations for `DataBits`, `Parity`, and `StopBits` enum variants (#2893)
-<<<<<<< HEAD
-- Renamed / changed some I2C error variants (#2844, #2862)
-=======
 - UART: Remove blocking version of `read_bytes` and rename `drain_fifo` to `read_bytes` instead (#2895)
 - Renamed variants of `CpuClock`, made the enum non-exhaustive (#2899)
 - SPI: Fix naming violations for `Mode` enum variants (#2902)
 - SPI: Fix naming violations for `Address` and `Command` enum variants (#2906)
-
 - `ClockSource` enums are now `#[non_exhaustive]` (#2912)
-
 - `gpio::{Input, Flex}::wakeup_enable` now returns an error instead of panicking. (#2916)
-
 - Removed the `I` prefix from `DriveStrength` enum variants. (#2922)
 - Removed the `Attenuation` prefix from `Attenuation` enum variants. (#2922)
->>>>>>> 040c0fd3
+- Renamed / changed some I2C error variants (#2844, #2862)
 
 ### Fixed
 
