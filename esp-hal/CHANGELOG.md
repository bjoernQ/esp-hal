# Changelog

All notable changes to this project will be documented in this file.

The format is based on [Keep a Changelog](https://keepachangelog.com/en/1.0.0/),
and this project adheres to [Semantic Versioning](https://semver.org/spec/v2.0.0.html).

## [Unreleased]

### Added

- Support for `rand_core` 0.9 (#3211)
- `ESP_HAL_CONFIG_STACK_GUARD_OFFSET` and `ESP_HAL_CONFIG_STACK_GUARD_VALUE` to configure Rust's [Stack smashing protection](https://doc.rust-lang.org/rustc/exploit-mitigations.html#stack-smashing-protection) (#3203)
- Experimental metadata in the output `.elf` (#3276)
- `PeripheralInput::connect_input_to_peripheral` and `PeripheralOuptut::{connect_peripheral_to_output, disconnect_from_peripheral_output}` (#3302)
- `ESP_HAL_CONFIG_CRITICAL_SECTION_IMPL` to allow opting out of the default `critical-section` implementation (#3293)
- All peripheral singletons (`GpioPin<...>`, `SPIn`, ...) now have a lifetime, as well as `steal`, `reborrow` and `clone_unchecked` methods (#3305)
- `i2c::master::Operation` now implements `defmt::Format` (#3348)

### Changed

- Replaced `chrono::NaiveDateTime` on the RTC API by raw `u64` timestamps (#3200)
- `esp_hal::i2s::master::AnyI2s` has been moved to `esp_hal::i2s::AnyI2s` (#3226)
- `esp_hal::i2c::master::AnyI2c` has been moved to `esp_hal::i2c::AnyI2c` (#3226)
- `SpiDmaBus` no longer adjusts the DMA buffer length for each transfer (#3263)
- `SpiDma<Async>` now uses the SPI interrupt (instead of DMA) to wait for completion (#3303)
- I2S driver now takes `DmaDescriptor`s later in construction (#3324)
- `gpio::interconnect` types now have a lifetime associated with them (#3302)
- Make `ParlIo` driver construction more consistent (#3345)
- The `critical-section` implementation is now gated behind the `critical-section-impl` feature (#3293)
- `Trace` is no longer generic (#3305)
- Migrate SPI slave driver to newer DMA API (#3326)
- Migrate DMA memcpy driver to newer DMA API (#3327)

### Fixed

- RMT now uses correct max filter threshold of 255 instead of 127 (#3192)
- Full-duplex SPI works when mixed with half-duplex SPI (#3176)
- `Uart::flush_async` should no longer return prematurely (#3186)
- Detecting a UART overflow now clears the RX FIFO. (#3190)
- ESP32-S2: Fixed PSRAM initialization (#3196)
- `Uart::{with_tx, with_rx}` can now be called on the async driver as well (#3212)
- ESP32: Fixed SPI3 QSPI signals (#3201)
- ESP32-C6/H2: The `flip_link` feature should no longer crash (#3203)
- SPI: `Spi::transfer_in_place_async` now stops the transfer when cancelled (#3242)
- ESP32/ESP32-S2: Avoid running into timeouts with reads/writes larger than the FIFO (#3199)
- ESP32: Enforce required pointer alignments in DMA buffers (#3296)
- ESP32-C6: Keep ADC enabled to improve radio signal strength (#3249)
- Flex: Revert removal of `Flex::set_as_input` (#3250)
- Fix off-by-one in the allowed range of the spi clock calculations (#3266)
- Fix PCNT counter not keeping the peripheral enabled (#3334)
- Fixed an issue where inverting a pin via the interconnect matrix was ineffective (#3312)
- The half-duplex SPI APIs should accept more valid line width combinations (#3325)
<<<<<<< HEAD
- Async I2C is doesn't do blocking reads anymore (#3344)
=======
- Passing an invalid seven bit I2C address is now rejected (#3343)
- PARL_IO: Use correct max transfer size (#3346)
>>>>>>> e536a38c

### Removed

- The `Peripheral` trait and `PeripheralRef` struct have been removed (#3302, #3305)
- Removed the inherent `degrade` method from peripheral singletons. (#3305)

## v1.0.0-beta.0

### Added

- SPI: Added support for 3-wire SPI (#2919)
- UART: Add separate config for Rx and Tx (#2965)
- UART: `read_exact_async` (unstable) (#3142)
- UART: `TxConfig::fifo_empty_threshold` (#3142)
- Added accessor methods to config structs (#3011)
- `esp_hal::time::{Rate, Duration, Instant}` (#3083)
- Async support for ADC oneshot reads for ESP32C2, ESP32C3, ESP32C6 and ESP32H2 (#2925, #3082)
- `ESP_HAL_CONFIG_XTAL_FREQUENCY` configuration. For now, chips other than ESP32 and ESP32-C2 have a single option only. (#3054)
- Added more validation to UART and SPI. User can now specify the baudrate tolerance of UART config (#3074)
- Add auto-writeback support to DMA buffers (#3107)

### Changed

- LEDC: Derive `Clone` and `Copy` for ledc speed types to make `ledc::channel::Config` derive them too. (#3139)
- The `unstable` feature is no longer enabled by default (#3136)
- RMT: `TxChannelConfig` and `RxChannelConfig` now support the builder-lite pattern (#2978)
- RMT: Some fields of `TxChannelConfig` and `RxChannelConfig` are now `gpio::Level`-valued instead of `bool` (#2989)
- RMT: The `PulseCode` trait now uses `gpio::Level` to specify output levels instead of `bool` (#2989)
- Removed `embedded-hal-nb` traits (#2882)
- `timer::wait` is now blocking (#2882)
- By default, set `tx_idle_num` to 0 so that bytes written to TX FIFO are always immediately transmitted. (#2859)
- `Rng` and `Trng` now implement `Peripheral<P = Self>` (#2992)
- SPI, UART, I2C: `with_<pin>` functions of peripheral drivers now disconnect the previously assigned pins from the peripheral. (#3012)
- SPI, UART, I2C: Dropping a driver now disconnects pins from their peripherals. (#3012)
- TWAI: Async transmission future resolves after successful transmission and can be aborted by dropping the future.
- Migrate PARL_IO driver to DMA move API (#3033)
- `Async` drivers are no longer `Send` (#2980)
- GPIO drivers now take configuration structs (#2990, #3029)
- `flip-link` feature is now a config option (`ESP_HAL_CONFIG_FLIP_LINK`) (#3001)
- Migrate AES driver to DMA move API (#3084)
- Removed features `psram-quad` and `psram-octal` - replaced by `psram` and the `ESP_HAL_CONFIG_PSRAM_MODE` (`quad`/`octal`) (#3001)
- The `esp_hal::time` module no longer reexports `fugit` types (#3083)
- The `system::RadioClockController` trait has been replaced by the `clock::RadioClockController` struct. (#3100)
- The `Cpu` struct and contents of the `reset` and `cpu_control` modules have been moved into `cpu`. (#3099)
- The `software_reset_cpu` now takes which CPU to reset as parameter. (#3099)
- `read_bytes` and `write_bytes` methods on drivers have been renamed to `read` and `write` (#3137)
- `Uart::write` and `Uart::read` are now blocking and return the number of bytes written/read (#2882)
- `Uart::flush` is now blocking (#2882)
- `Uart::split` and the respective split halves have been marked as unstable (#3137)
- Uart errors have been split into `RxError` and `TxError`. A combined `IoError` has been created for embedded-io. (#3138)
- `{Uart, UartTx}::flush()` is now fallible. (#3138)
- `Uart::{read_async, write_async}` are now cancellation-safe (#3142)
- I2C: Async functions are postfixed with `_async`, non-async functions are available in async-mode (#3056)
- ESP32-H2/ESP32-C6: Don't rely on the bootloader to deconfigure permission control (#3150)

### Fixed

- `DmaDescriptor` is now `#[repr(C)]` (#2988)
- Fixed an issue that caused LCD_CAM drivers to turn off their clocks unexpectedly (#3007)
- Fixed an issue where DMA-driver peripherals started transferring before the data was ready (#3003)
- Fixed an issue on ESP32 and S2 where short asynchronous Timer delays would never resolve (#3093)
- Fixed an issue setting higher UART baud rates (#3104)
- ESP32-S2: Fixed linker script (#3096)
- Fix auto writeback on Crypto DMA (#3108)
- `Uart::flush()` now correctly blocks until the TX FIFO is empty (#3151)

### Removed

- Removed `Pin`, `RtcPin` and `RtcPinWithResistors` implementations from `Flex` (#2938)
- OutputOpenDrain has been removed (#3029)
- The fields of config structs are no longer public (#3011)
- Removed the dysfunctional `DmaChannel::set_priority` function (#3088)
- `esp_hal::time::now()`, which has been replaced by `esp_hal::time::Instant::now()` (#3083)
- `peripherals::Interrupts` (#3152)

## [0.23.1] - 2025-01-15

### Fixed

- Fixed `PriorityLock` being ineffective with `Priority::max()` on RISC-V CPUs (#2964)

## [0.23.0] - 2025-01-15

### Added

- ESP32-S3: Added SDMMC signals (#2556)
- Added `set_priority` to the `DmaChannel` trait on GDMA devices (#2403, #2526)
- Added `into_async` and `into_blocking` functions for `ParlIoTxOnly`, `ParlIoRxOnly` (#2526)
- ESP32-C6, H2, S3: Added `split` function to the `DmaChannel` trait. (#2526, #2532)
- DMA: `PeripheralDmaChannel` type aliasses and `DmaChannelFor` traits to improve usability. (#2532)
- `dma::{Channel, ChannelRx, ChannelTx}::set_priority` for GDMA devices (#2403)
- `esp_hal::asynch::AtomicWaker` that does not hold a global critical section (#2555)
- `esp_hal::sync::RawMutex` for embassy-sync. (#2555)
- ESP32-C6, H2, S3: Added `split` function to the `DmaChannel` trait. (#2526)
- Added PSRAM configuration to `esp_hal::Config` if `quad-psram` or `octal-psram` is enabled (#2546)
- Added `esp_hal::psram::psram_raw_parts` (#2546)
- The timer drivers `OneShotTimer` & `PeriodicTimer` have `into_async` and `new_typed` methods (#2586)
- `timer::Timer` trait has three new methods, `wait`, `async_interrupt_handler` and `peripheral_interrupt` (#2586)
- Configuration structs in the I2C, SPI, and UART drivers now implement the Builder Lite pattern (#2614)
- Added `I8080::apply_config`, `DPI::apply_config` and `Camera::apply_config` (#2610)
- Introduced the `unstable` feature which will be used to restrict stable APIs to a subset of esp-hal. (#2628)
- HAL configuration structs now implement the Builder Lite pattern (#2645)
- Added `OutputOpenDrain::unlisten` (#2625)
- Added `{Input, Flex}::wait_for` (#2625)
- Peripheral singletons now implement `Debug` and `defmt::Format` (#2682, #2834)
- `BurstConfig`, a device-specific configuration for configuring DMA transfers in burst mode (#2543)
- `{DmaRxBuf, DmaTxBuf, DmaRxTxBuf}::set_burst_config` (#2543)
- Added `SpiDmaBus::split` for moving between manual & automatic DMA buffers (#2824)
- ESP32-S2: DMA support for AES (#2699)
- Added `transfer_in_place_async` and embedded-hal-async implementation to `Spi` (#2691)
- `InterruptHandler` now implements `Hash` and `defmt::Format` (#2830)
- `uart::ConfigError` now implements `Eq` (#2825)
- `i2c::master::Error` now implements `Eq` and `Hash` (#2825)
- `i2c::master::Operation` now implements `Debug`, `PartialEq`, `Eq`, `Hash`, and `Display` (#2825)
- `i2c::master::Config` now implements `PartialEq`, `Eq`, ans `Hash` (#2825)
- `i2c::master::I2c` now implements `Debug`, `PartialEq`, and `Eq` (#2825)
- `i2c::master::Info` now implements `Debug` (#2825)
- `spi::master::Config` now implements `Hash` (#2823)
- `spi::master` drivers now implement `Debug` and `defmt::Format` (#2823)
- `DmaRxBuf`, `DmaTxBuf` and `DmaRxTxBuf` now implement `Debug` and `defmt::Format` (#2823)
- DMA channels (`AnyGdmaChannel`, `SpiDmaChannel`, `I2sDmaChannel`, `CryptoDmaChannel`) and their RX/TX halves now implement `Debug` and `defmt::Format` (#2823)
- `DmaDescriptor` and `DmaDescriptorFlags` now implement `PartialEq` and `Eq` (#2823)
- `gpio::{Event, WakeEvent, GpioRegisterAccess}` now implement `Debug`, `Eq`, `PartialEq` and `Hash` (#2842)
- `gpio::{Level, Pull, AlternateFunction, RtcFunction}` now implement `Hash` (#2842)
- `gpio::{GpioPin, AnyPin, Io, Output, OutputOpenDrain, Input, Flex}` now implement `Debug`, `defmt::Format` (#2842)
- More interrupts are available in `esp_hal::spi::master::SpiInterrupt`, add `enable_listen`,`interrupts` and `clear_interrupts` for ESP32/ESP32-S2 (#2833)
- The `ExtU64` and `RateExtU32` traits have been added to `esp_hal::time` (#2845)
- Added `AnyPin::steal(pin_number)` (#2854)
- `adc::{AdcCalSource, Attenuation, Resolution}` now implement `Hash` and `defmt::Format` (#2840)
- `rtc_cntl::{RtcFastClock, RtcSlowClock, RtcCalSel}` now implement `PartialEq`, `Eq`, `Hash` and `defmt::Format` (#2840)
- Added `tsens::TemperatureSensor` peripheral for ESP32C6 and ESP32C3 (#2875)
- Added `with_rx()` and `with_tx()` methods to Uart, UartRx, and UartTx (#2904)
- ESP32-S2: Made Wi-Fi peripheral non virtual. (#2942)
- `UartRx::check_for_errors`, `Uart::check_for_rx_errors`, `{Uart, UartRx}::read_buffered_bytes` (#2935)
- Added `i2c` interrupt API (#2944)

### Changed

- In addition to taking by value, peripheral drivers can now mutably borrow DMA channel objects. (#2526)
- DMA channel objects are no longer wrapped in `Channel`. The `Channel` drivers are now managed by DMA enabled peripheral drivers. (#2526)
- The `Dpi` driver and `DpiTransfer` now have a `Mode` type parameter. The driver's asyncness is determined by the asyncness of the `Lcd` used to create it. (#2526)
- `dma::{Channel, ChannelRx, ChannelTx}::set_priority` for GDMA devices (#2403)
- `SystemTimer::set_unit_value` & `SystemTimer::configure_unit` (#2576)
- `SystemTimer` no longer uses peripheral ref (#2576)
- `TIMGX` no longer uses peripheral ref (#2581)
- `SystemTimer::now` has been renamed `SystemTimer::unit_value(Unit)` (#2576)
- `SpiDma` transfers now explicitly take a length along with the DMA buffer object (#2587)
- `dma::{Channel, ChannelRx, ChannelTx}::set_priority` for GDMA devices (#2403)
- `SystemTimer`s `Alarm`s are now type erased (#2576)
- `TimerGroup` `Timer`s are now type erased (#2581)
- PSRAM is now initialized automatically if `quad-psram` or `octal-psram` is enabled (#2546)
- DMA channels are now available via the `Peripherals` struct, and have been renamed accordingly. (#2545)
- Moved interrupt related items from lib.rs, moved to the `interrupt` module (#2613)
- The timer drivers `OneShotTimer` & `PeriodicTimer` now have a `Mode` parameter and type erase the underlying driver by default (#2586)
- `timer::Timer` has new trait requirements of `Into<AnyTimer>`, `'static` and `InterruptConfigurable` (#2586)
- `systimer::etm::Event` no longer borrows the alarm indefinitely (#2586)
- A number of public enums and structs in the I2C, SPI, and UART drivers have been marked with `#[non_exhaustive]` (#2614)
- Interrupt handling related functions are only provided for Blocking UART. (#2610)
- Changed how `Spi`, (split or unsplit) `Uart`, `LpUart`, `I8080`, `Camera`, `DPI` and `I2C` drivers are constructed (#2610)
- I8080, camera, DPI: The various standalone configuration options have been merged into `Config` (#2610)
- Dropped GPIO futures stop listening for interrupts (#2625)
- UART driver's `StopBits` enum variants now correctly use UpperCamelCase (#2669)
- The `PeripheralInput` and `PeripheralOutput` traits are now sealed (#2690)
- `esp_hal::sync::Lock` has been renamed to RawMutex (#2684)
- Updated `esp-pacs` with support for Wi-Fi on the ESP32 and made the peripheral non virtual
- `SpiBitOrder`, `SpiDataMode`, `SpiMode` were renamed to `BitOder`, `DataMode` and `Mode` (#2828)
- `crate::Mode` was renamed to `crate::DriverMode` (#2828)
- `Spi::with_miso` has been overloaded into `Spi::with_miso` and `Spi::with_sio1` (#2557)
- Renamed some I2C error variants (#2844)
- I2C: Replaced potential panics with errors. (#2831)
- UART: Make `AtCmdConfig` and `ConfigError` non-exhaustive (#2851)
- UART: Make `AtCmdConfig` use builder-lite pattern (#2851)
- UART: Fix naming violations for `DataBits`, `Parity`, and `StopBits` enum variants (#2893)
- UART: Remove blocking version of `read_bytes` and rename `drain_fifo` to `read_bytes` instead (#2895)
- Renamed variants of `CpuClock`, made the enum non-exhaustive (#2899)
- SPI: Fix naming violations for `Mode` enum variants (#2902)
- SPI: Fix naming violations for `Address` and `Command` enum variants (#2906)
- `ClockSource` enums are now `#[non_exhaustive]` (#2912)
- `macros` module is now private (#2900)
- `gpio::{Input, Flex}::wakeup_enable` now returns an error instead of panicking. (#2916)
- I2C: Have a dedicated enum to specify the timeout (#2864)
- Removed the `I` prefix from `DriveStrength` enum variants. (#2922)
- Removed the `Attenuation` prefix from `Attenuation` enum variants. (#2922)
- Renamed / changed some I2C error variants (#2844, #2862)
- The `entry` macro is replaced by the `main` macro (#2941)
- `{Uart, UartRx}::read_bytes` now blocks until the buffer is filled. (#2935)
- Bump MSRV to 1.84 (#2951)

### Fixed

- Xtensa devices now correctly enable the `esp-hal-procmacros/rtc-slow` feature (#2594)
- User-bound GPIO interrupt handlers should no longer interfere with async pins. (#2625)
- `spi::master::Spi::{into_async, into_blocking}` are now correctly available on the typed driver, to. (#2674)
- It is no longer possible to safely conjure `GpioPin` instances (#2688)
- UART: Public API follows `C-WORD_ORDER` Rust API standard (`VerbObject` order) (#2851)
- `DmaRxStreamBuf` now correctly resets the descriptors the next time it's used (#2890)
- i2s: fix pin offset logic for parallel output on i2s1 (#2886)

### Removed

- Remove more examples. Update doctests. (#2547)
- The `configure` and `configure_for_async` DMA channel functions has been removed (#2403)
- The DMA channel objects no longer have `tx` and `rx` fields. (#2526)
- `SysTimerAlarms` has been removed, alarms are now part of the `SystemTimer` struct (#2576)
- `FrozenUnit`, `AnyUnit`, `SpecificUnit`, `SpecificComparator`, `AnyComparator` have been removed from `systimer` (#2576)
- Remove Dma[Rx|Tx]Buffer::length (#2587)
- `esp_hal::psram::psram_range` (#2546)
- The `Dma` structure has been removed. (#2545)
- Removed `embedded-hal 0.2.x` impls and deps from `esp-hal` (#2593)
- Removed `Camera::set_` functions (#2610)
- `DmaTxBuf::{compute_chunk_size, compute_descriptor_count, new_with_block_size}` (#2543)
- The `prelude` module has been removed (#2845)
- SPI: Removed `pub fn read_byte` and `pub fn write_byte` (#2915)
- Removed all peripheral instance type parameters and `new_typed` constructors (#2907)

## [0.22.0] - 2024-11-20

### Added

- A new config option `PLACE_SWITCH_TABLES_IN_RAM` to improve performance (especially for interrupts) at the cost of slightly more RAM usage (#2331)
- A new config option `PLACE_ANON_IN_RAM` to improve performance (especially for interrupts) at the cost of RAM usage (#2331)
- Add burst transfer support to DMA buffers (#2336)
- `AnyPin` now implements `From<GpioPin<N>>`. (#2326)
- Added `AnySpi` and `AnySpiDmaChannel`. (#2334)
- Added `AnyI2s` and `AnyI2sDmaChannel`. (#2367)
- Added `AnyTwai`. (#2359)
- Added `AnyUart`. (#2381)
- `Pins::steal()` to unsafely obtain GPIO. (#2335)
- `I2c::with_timeout` (#2361)
- `Spi::half_duplex_read` and `Spi::half_duplex_write` (#2373)
- Add RGB/DPI driver (#2415)
- Add `DmaLoopBuf` (#2415)
- `Cpu::COUNT` and `Cpu::current()` (#2411)
- `UartInterrupt` and related functions (#2406)
- I2S Parallel output driver for ESP32. (#2348, #2436, #2472)
- Add an option to configure `WDT` action (#2330)
- `DmaDescriptor` is now `Send` (#2456)
- `into_async` and `into_blocking` functions for most peripherals (#2430, #2461)
- API mode type parameter (currently always `Blocking`) to `master::Spi` and `slave::Spi` (#2430)
- `gpio::{GpioPin, AnyPin, Flex, Output, OutputOpenDrain}::split()` to obtain peripheral interconnect signals. (#2418)
- `gpio::Input::{split(), into_peripheral_output()}` when used with output pins. (#2418)
- `gpio::Output::peripheral_input()` (#2418)
- `{Uart, UartRx, UartTx}::apply_config()` (#2449)
- `{Uart, UartRx, UartTx}` now implement `embassy_embedded_hal::SetConfig` (#2449)
- GPIO ETM tasks and events now accept `InputSignal` and `OutputSignal` (#2427)
- `spi::master::Config` and `{Spi, SpiDma, SpiDmaBus}::apply_config` (#2448)
- `embassy_embedded_hal::SetConfig` is now implemented for `spi::master::{Spi, SpiDma, SpiDmaBus}`, `i2c::master::I2c` (#2448, #2477)
- `slave::Spi::{with_mosi(), with_miso(), with_sclk(), with_cs()}` functions (#2485)
- I8080: Added `set_8bits_order()` to set the byte order in 8-bit mode (#2487)
- `I2c::{apply_config(), with_sda(), with_scl()}` (#2477)
- ESP32-S2: Added missing GPIO alternate functions (#2512)

### Changed

- Peripheral type erasure for SPI (#2334)
- Peripheral type erasure for I2S (#2367)
- Peripheral type erasure for I2C (#2361)
- Peripheral type erasure for TWAI (#2359)
- The SPI driver has been rewritten to allow using half-duplex and full-duplex functionality on the same bus. See the migration guide for details. (#2373)
- Renamed `SpiDma` functions: `dma_transfer` to `transfer`, `dma_write` to `write`, `dma_read` to `read`. (#2373)
- Peripheral type erasure for UART (#2381)
- Changed listening for UART events (#2406)
- Circular DMA transfers now correctly error, `available` returns `Result<usize,DmaError>` now (#2409)
- Interrupt listen/unlisten/clear functions now accept any type that converts into `EnumSet` (i.e. single interrupt flags). (#2442)
- SPI interrupt listening is now only available in Blocking mode. The `set_interrupt_handler` is available via `InterruptConfigurable` (#2442)
- Allow users to create DMA `Preparation`s (#2455)
- The `rmt::asynch::RxChannelAsync` and `rmt::asynch::TxChannelAsync` traits have been moved to `rmt` (#2430)
- Calling `AnyPin::output_signals` on an input-only pin (ESP32 GPIO 34-39) will now result in a panic. (#2418)
- UART configuration types have been moved to `esp_hal::uart` (#2449)
- `spi::master::Spi::new()` no longer takes `frequency` and `mode` as a parameter. (#2448)
- Peripheral interconnections via GPIO pins now use the GPIO matrix. (#2419)
- The I2S driver has been moved to `i2s::master` (#2472)
- `slave::Spi` constructors no longer take pins (#2485)
- The `I2c` master driver has been moved from `esp_hal::i2c` to `esp_hal::i2c::master`. (#2476)
- `I2c` SCL timeout is now defined in bus clock cycles. (#2477)
- Trying to send a single-shot RMT transmission will result in an error now, `RMT` deals with `u32` now, `PulseCode` is a convenience trait now (#2463)
- Removed `get_` prefixes from functions (#2528)
- The `Camera` and `I8080` drivers' constructors now only accepts blocking-mode DMA channels. (#2519)
- Many peripherals are now disabled by default and also get disabled when the driver is dropped (#2544)
- Updated embassy-time to v0.4 (#2701)

- Config: Crate prefixes and configuration keys are now separated by `_CONFIG_` (#2848)
- UART: `read_byte` and `write_byte` made private. (#2915)

### Fixed

- Fix conflict between `RtcClock::get_xtal_freq` and `Rtc::disable_rom_message_printing` (#2360)
- Fixed an issue where interrupts enabled before `esp_hal::init` were disabled. This issue caused the executor created by `#[esp_hal_embassy::main]` to behave incorrectly in multi-core applications. (#2377)
- Fixed `TWAI::transmit_async`: bus-off state is not reached when CANH and CANL are shorted. (#2421)
- ESP32: added UART-specific workaround for <https://docs.espressif.com/projects/esp-chip-errata/en/latest/esp32/03-errata-description/esp32/cpu-subsequent-access-halted-when-get-interrupted.html> (#2441)
- Fixed some SysTimer race conditions and panics (#2451)
- TWAI: accept all messages by default (#2467)
- I8080: `set_byte_order()` now works correctly in 16-bit mode (#2487)
- ESP32-C6/ESP32-H2: Make higher LEDC frequencies work (#2520)

### Removed

- The `i2s::{I2sWrite, I2sWriteDma, I2sRead, I2sReadDma, I2sWriteDmaAsync, I2sReadDmaAsync}` traits have been removed. (#2316)
- The `ledc::ChannelHW` trait is no longer generic. (#2387)
- The `I2c::new_with_timeout` constructors have been removed (#2361)
- `I2c::new()` no longer takes `frequency` and pins as parameters. (#2477)
- The `spi::master::HalfDuplexReadWrite` trait has been removed. (#2373)
- The `Spi::with_pins` methods have been removed. (#2373)
- The `Spi::new_half_duplex` constructor have been removed. (#2373)
- The `HalfDuplexMode` and `FullDuplexMode` parameters have been removed from `Spi`. (#2373)
- Removed the output pin type parameter from `ledc::{Channel, ChannelIFace}` (#2388)
- Removed the output pin type parameter from `mcpwm::operator::{PwmPin, LinkedPins}` (#2388)
- Removed the output pin type parameter from `parl_io::{ClkOutPin, ClkInPin, RxClkInPin}` (#2388)
- Removed the valid pin type parameter from `parl_io::{TxPinConfigWithValidPin, RxPinConfigWithValidPin}` (#2388)
- Removed the pin type parameters from `parl_io::{TxOneBit, TxTwoBits, TxFourBits, TxEightBits, TxSixteenBits}` (#2388)
- Removed the pin type parameters from `parl_io::{RxOneBit, RxTwoBits, RxFourBits, RxEightBits, RxSixteenBits}` (#2388)
- Removed the pin type parameters from `lcd_cam::lcd::i8080::{TxEightBits, TxSixteenBits}` (#2388)
- Removed the pin type parameters from `lcd_cam::cam::{RxEightBits, RxSixteenBits}` (#2388)
- Most of the async-specific constructors (`new_async`, `new_async_no_transceiver`) have been removed. (#2430)
- The `configure_for_async` DMA functions have been removed (#2430)
- The `Uart::{change_baud, change_stop_bits}` functions have been removed (#2449)
- `gpio::{Input, Output, OutputOpenDrain, Flex, GpioPin}::{peripheral_input, into_peripheral_output}` have been removed. (#2418)
- The `GpioEtm` prefix has been removed from `gpio::etm` types (#2427)
- The `TimerEtm` prefix has been removed from `timer::timg::etm` types (#2427)
- The `SysTimerEtm` prefix has been removed from `timer::systimer::etm` types (#2427)
- The `GpioEtmEventRising`, `GpioEtmEventFalling`, `GpioEtmEventAny` types have been replaced with `Event` (#2427)
- The `TaskSet`, `TaskClear`, `TaskToggle` types have been replaced with `Task` (#2427)
- `{Spi, SpiDma, SpiDmaBus}` configuration methods (#2448)
- `Io::new_with_priority` and `Io::new_no_bind_interrupt`. (#2486)
- `parl_io::{no_clk_pin(), NoClkPin}` (#2531)
- Removed `get_core` function in favour of `Cpu::current` (#2533)

- Removed `uart::Config` setters and `symbol_length`. (#2847)

## [0.21.1]

### Fixed

- Restored blocking `embedded_hal` compatibility for async I2C driver (#2343)
- I2c::transaction is now able to transmit data of arbitrary length (#2481)

## [0.21.0]

### Added

- Introduce traits for the DMA buffer objects (#1976, #2213)
- Implement `embedded-hal` output pin traits for `NoPin` (#2019, #2133)
- Added `esp_hal::init` to simplify HAL initialisation (#1970, #1999)
- Added GpioPin::degrade to create ErasePins easily. Same for AnyPin by accident. (#2075)
- Added missing functions to `Flex`: `unlisten`, `is_interrupt_set`, `wakeup_enable`, `wait_for_high`, `wait_for_low`, `wait_for_rising_edge`, `wait_for_falling_edge`, `wait_for_any_edge`. (#2075)
- `Flex` now implements `Wait`. (#2075)
- Added sleep and wakeup support for esp32c2 (#1922)
- `Input`, `Output`, `OutputOpenDrain` and `Flex` now implement `Peripheral`. (#2094)
- Previously unavailable memory is available via `.dram2_uninit` section (#2079)
- You can now use `Input`, `Output`, `OutputOpenDrain` and `Flex` pins as EXTI and RTCIO wakeup sources (#2095)
- Added `Rtc::set_current_time` to allow setting RTC time, and `Rtc::current_time` to getting RTC time while taking into account boot time (#1883)
- Added APIs to allow connecting signals through the GPIO matrix. (#2128)
- Allow I8080 transfers to be cancelled on the spot (#2191)
- Implement `TryFrom<u32>` for `ledc::timer::config::Duty` (#1984)
- Expose `RtcClock::get_xtal_freq` and `RtcClock::get_slow_freq` publically for all chips (#2183)
- TWAI support for ESP32-H2 (#2199)
- Make `DmaDescriptor` methods public (#2237)
- Added a way to configure watchdogs in `esp_hal::init` (#2180)
- Introduce `DmaRxStreamBuf` (#2242)
- Implement `embedded_hal_async::delay::DelayNs` for `TIMGx` timers (#2084)
- Added `Efuse::read_bit` (#2259)
- Limited SPI slave support for ESP32 (Modes 1 and 3 only) (#2278)
- Added `Rtc::disable_rom_message_printing` (S3 and H2 only) (#2280)
- Added `esp_hal::time::{Duration, Instant}` (#2304)

### Changed

- Make saving and restoring SHA digest state an explicit operation (#2049)
- Reordered RX-TX pairs in all APIs to be consistent (#2074)
- Make saving and restoring SHA digest state an explicit operation (#2049)
- `Delay::new()` is now a `const` function (#1999)
- `Input`, `Output`, `OutputOpenDrain` and `Flex` are now type-erased by default. Use the new `new_typed` constructor to keep using the ZST pin types. (#2075)
- To avoid confusion with the `Rtc::current_time` wall clock time APIs, we've renamed `esp_hal::time::current_time` to `esp_hal::time::now`. (#2091)
- Renamed `touch::Continous` to `touch::Continuous`. (#2094)
- Faster SHA (#2112)
- The (previously undocumented) `ErasedPin` enum has been replaced with the `ErasedPin` struct. (#2094)
- Renamed and merged `Rtc::get_time_us` and `Rtc::get_time_ms` into `Rtc::time_since_boot` (#1883)
- ESP32: Added support for touch sensing on GPIO32 and 33 (#2109)
- Removed gpio pin generics from I8080 driver type. (#2171)
- I8080 driver now decides bus width at transfer time rather than construction time. (#2171)
- Migrate the I8080 driver to a move based API (#2191)
- Replaced `AnyPin` with `InputSignal` and `OutputSignal` and renamed `ErasedPin` to `AnyPin` (#2128)
- Replaced the `ErasedTimer` enum with the `AnyTimer` struct. (#2144)
- `Camera` and `AesDma` now support erasing the DMA channel type (#2258)
- Changed the parameters of `Spi::with_pins` to no longer be optional (#2133)
- Renamed `DummyPin` to `NoPin` and removed all internal logic from it. (#2133)
- The `NO_PIN` constant has been removed. (#2133)
- MSRV bump to 1.79 (#2156)
- Allow handling interrupts while trying to lock critical section on multi-core chips. (#2197)
- Migrate `Camera` to a move based API (#2242).
- Removed the PS-RAM related features, replaced by `quad-psram`/`octal-psram`, `init_psram` takes a configuration parameter, it's now possible to auto-detect PS-RAM size (#2178)
- `EspTwaiFrame` constructors now accept any type that converts into `esp_hal::twai::Id` (#2207)
- Change `DmaTxBuf` to support PSRAM on `esp32s3` (#2161)
- I2c `transaction` is now also available as a inherent function, lift size limit on `write`,`read` and `write_read` (#2262)
- SPI transactions are now cancelled if the transfer object (or async Future) is dropped. (#2216)
- The DMA channel types have been removed from peripherals (#2261)
- `I2C` driver renamed to `I2c` (#2320)
- The GPIO pins are now accessible via `Peripherals` and are no longer part of the `Io` struct (#2508)
- `dma::{ChannelRx, ChannelTx}` now have a `Mode` type parameter (#2519)

### Fixed

- SHA driver can now be safely used in multiple contexts concurrently (#2049)
- Fixed an issue with DMA transfers potentially not waking up the correct async task (#2065)
- Fixed an issue with LCD_CAM i8080 where it would send double the clocks in 16bit mode (#2085)
- Fix i2c embedded-hal transaction (#2028)
- Fix some inconsistencies in DMA interrupt bits (#2169)
- Fix SPI DMA alternating `write` and `read` for ESP32 and ESP32-S2 (#2131)
- Fix I2C ending up in a state when only re-creating the peripheral makes it useable again (#2141)
- Fix `SpiBus::transfer` transferring data twice in some cases (#2159)
- Fixed UART freezing when using `RcFast` clock source on ESP32-C2/C3 (#2170)
- I2S: on ESP32 and ESP32-S2 data is now output to the right (WS=1) channel first. (#2194)
- SPI: Fixed an issue where unexpected data was written outside of the read buffer (#2179)
- SPI: Fixed an issue where `wait` has returned before the DMA has finished writing the memory (#2179)
- SPI: Fixed an issue where repeated calls to `dma_transfer` may end up looping indefinitely (#2179)
- SPI: Fixed an issue that prevented correctly reading the first byte in a transaction (#2179)
- SPI: ESP32: Send address with correct data mode even when no data is sent. (#2231)
- SPI: ESP32: Allow using QSPI mode on SPI3. (#2245)
- PARL_IO: Fixed an issue that caused garbage to be output at the start of some requests (#2211)
- TWAI on ESP32 (#2207)
- TWAI should no longer panic when receiving a non-compliant frame (#2255)
- OneShotTimer: fixed `delay_nanos` behaviour (#2256)
- Fixed unsoundness around `Efuse` (#2259)
- Empty I2C writes to unknown addresses now correctly fail with `AckCheckFailed`. (#2506)

### Removed

- Removed `digest::Digest` implementation from SHA (#2049)
- Removed `NoPinType` in favour of `DummyPin`. (#2068)
- Removed the `async`, `embedded-hal-02`, `embedded-hal`, `embedded-io`, `embedded-io-async`, and `ufmt` features (#2070)
- Removed the `GpioN` type aliasses. Use `GpioPin<N>` instead. (#2073)
- Removed `Peripherals::take`. Use `esp_hal::init` to obtain `Peripherals` (#1999)
- Removed `AnyInputOnlyPin` in favour of `AnyPin`. (#2071)
- Removed the following functions from `GpioPin`: `is_high`, `is_low`, `set_high`, `set_low`, `set_state`, `is_set_high`, `is_set_low`, `toggle`. (#2094)
- Removed `Rtc::get_time_raw` (#1883)
- Removed `_with_default_pins` UART constructors (#2132)
- Removed transfer methods `send`, `send_dma` and `send_dma_async` from `I8080` (#2191)
- Removed `uart::{DefaultRxPin, DefaultTxPin}` (#2132)
- Removed `PcntSource` and `PcntInputConfig`. (#2134)
- Removed the `place-spi-driver-in-ram` feature, this is now enabled via [esp-config](https://docs.rs/esp-config) (#2156)
- Removed `esp_hal::spi::slave::prelude` (#2260)
- Removed `esp_hal::spi::slave::WithDmaSpiN` traits (#2260)
- The `WithDmaAes` trait has been removed (#2261)
- The `I2s::new_i2s1` constructor has been removed (#2261)
- `Peripherals.GPIO` has been removed (#2508)

## [0.20.1] - 2024-08-30

### Fixed

- A build issue when including doc comment prelude (#2040)

## [0.20.0] - 2024-08-29

### Added

- Introduce DMA buffer objects (#1856, #1985)
- Added new `Io::new_no_bind_interrupt` constructor (#1861)
- Added touch pad support for esp32 (#1873, #1956)
- Allow configuration of period updating method for MCPWM timers (#1898)
- Add self-testing mode for TWAI peripheral. (#1929)
- Added a `PeripheralClockControl::reset` to the driver constructors where missing (#1893)
- Added `digest::Digest` implementation to SHA (#1908)
- Added `debugger::debugger_connected`. (#1961)
- DMA: don't require `Sealed` to implement `ReadBuffer` and `WriteBuffer` (#1921)
- Allow DMA to/from psram for esp32s3 (#1827)
- Added missing methods to `SpiDmaBus` (#2016).
- PARL_IO use ReadBuffer and WriteBuffer for Async DMA (#1996)

### Changed

- Peripheral driver constructors don't take `InterruptHandler`s anymore. Use `set_interrupt_handler` to explicitly set the interrupt handler now. (#1819)
- Migrate SPI driver to use DMA buffer objects (#1856, #1985)
- Use the peripheral ref pattern for `OneShotTimer` and `PeriodicTimer` (#1855)
- Improve SYSTIMER API (#1871)
- SHA driver now use specific structs for the hashing algorithm instead of a parameter. (#1908)
- Remove `fn free(self)` in HMAC which goes against esp-hal API guidelines (#1972)
- `AnyPin`, `AnyInputOnyPin` and `DummyPin` are now accessible from `gpio` module (#1918)
- Changed the RSA modular multiplication API to be consistent across devices (#2002)

### Fixed

- Improve error detection in the I2C driver (#1847)
- Fix I2S async-tx (#1833)
- Fix PARL_IO async-rx (#1851)
- SPI: Clear DMA interrupts before (not after) DMA starts (#1859)
- SPI: disable and re-enable MISO and MOSI in `start_transfer_dma`, `start_read_bytes_dma` and `start_write_bytes_dma` accordingly (#1894)
- TWAI: GPIO pins are not configured as input and output (#1906)
- ESP32C6: Make ADC usable after TRNG deinicialization (#1945)
- We should no longer generate 1GB .elf files for ESP32C2 and ESP32C3 (#1962)
- Reset peripherals in driver constructors where missing (#1893, #1961)
- Fixed ESP32-S2 systimer interrupts (#1979)
- Software interrupt 3 is no longer available when it is required by `esp-hal-embassy`. (#2011)
- ESP32: Fixed async RSA (#2002)

### Removed

- This package no longer re-exports the `esp_hal_procmacros::main` macro (#1828)
- The `AesFlavour` trait no longer has the `ENCRYPT_MODE`/`DECRYPT_MODE` associated constants (#1849)
- Removed `FlashSafeDma` (#1856)
- Remove redundant WithDmaSpi traits (#1975)
- `IsFullDuplex` and `IsHalfDuplex` traits (#1985)

## [0.19.0] - 2024-07-15

### Added

- uart: Added `with_cts`/`with_rts`s methods to configure CTS, and RTS pins (#1592)
- uart: Constructors now require TX and RX pins (#1592)
- uart: Added `Uart::new_with_default_pins` constructor (#1592)
- uart: Added `UartTx` and `UartRx` constructors (#1592)
- Add Flex / AnyFlex GPIO pin driver (#1659)
- Add new `DmaError::UnsupportedMemoryRegion` - used memory regions are checked when preparing a transfer now (#1670)
- Add DmaTransactionTxOwned, DmaTransactionRxOwned, DmaTransactionTxRxOwned, functions to do owning transfers added to SPI half-duplex (#1672)
- uart: Implement `embedded_io::ReadReady` for `Uart` and `UartRx` (#1702)
- ESP32-S3: Expose optional HSYNC input in LCD_CAM (#1707)
- ESP32-S3: Add async support to the LCD_CAM I8080 driver (#1834)
- ESP32-C6: Support lp-core as wake-up source (#1723)
- Add support for GPIO wake-up source (#1724)
- gpio: add DummyPin (#1769)
- dma: add Mem2Mem to support memory to memory transfer (#1738)
- Add `uart` wake source (#1727)
- `#[ram(persistent)]` option to replace the unsound `uninitialized` option (#1677)
- uart: Make `rx_timeout` optional in Config struct (#1759)
- Add interrupt related functions to `PeriodicTimer`/`OneShotTimer`, added `ErasedTimer` (#1753)
- Added blocking `read_bytes` method to `Uart` and `UartRx` (#1784)
- Add method to expose `InputPin::is_interrupt_set` in `Input<InputPin>` for use in interrupt handlers (#1829)

### Fixed

- ESP32-S3: Fix DMA waiting check in LCD_CAM (#1707)
- TIMG: Fix interrupt handler setup (#1714)
- Fix `sleep_light` for ESP32-C6 (#1720)
- ROM Functions: Fix address of `ets_update_cpu_frequency_rom` (#1722)
- Fix `regi2c_*` functions for `esp32h2` (#1737)
- Improved `#[ram(zeroed)]` soundness by adding a `bytemuck::Zeroable` type bound (#1677)
- EESP32-S2 / ESP32-S3: Fix UsbDm and UsbDp for Gpio19 and Gpio20
- Fix reading/writing small buffers via SPI master async dma (#1760)
- Remove unnecessary delay in rtc_ctnl (#1794)

### Changed

- Refactor `Dac1`/`Dac2` drivers into a single `Dac` driver (#1661)
- esp-hal-embassy: make executor code optional (but default) again
- Improved interrupt latency on RISC-V based chips (#1679)
- `esp_wifi::initialize` no longer requires running maximum CPU clock, instead check it runs above 80MHz. (#1688)
- Move DMA descriptors from DMA Channel to each individual peripheral driver. (#1719)
- Allow users to easily name DMA channels (#1770)
- Support DMA chunk sizes other than the default 4092 (#1758)
- Improved interrupt latency on Xtensa based chips (#1735)
- Improve PCNT api (#1765)

### Removed

- uart: Removed `configure_pins` methods (#1592)
- Removed `DmaError::Exhausted` error by improving the implementation of the `pop` function (#1664)
- Unsound `#[ram(uninitialized)]` option in favor of the new `persistent` option (#1677)

## [0.18.0] - 2024-06-04

### Added

- i2c: implement `I2C:transaction` for `embedded-hal` and `embedded-hal-async` (#1505)
- spi: implement `with_bit_order` (#1537)
- ESP32-PICO-V3-02: Initial support (#1155)
- `time::current_time` API (#1503)
- ESP32-S3: Add LCD_CAM Camera driver (#1483)
- `embassy-usb` support (#1517)
- SPI Slave support for ESP32-S2 (#1562)
- Add new generic `OneShotTimer` and `PeriodicTimer` drivers, plus new `Timer` trait which is implemented for `TIMGx` and `SYSTIMER` (#1570)
- Feature: correct `TRNG` mechanism #1804

### Fixed

- i2c: i2c1_handler used I2C0 register block by mistake (#1487)
- Removed ESP32 specific code for resolutions > 16 bit in ledc embedded_hal::pwm max_duty_cycle function. (#1441)
- Fixed division by zero in ledc embedded_hal::pwm set_duty_cycle function and converted to set_duty_hw instead of set_duty to eliminate loss of granularity. (#1441)
- Embassy examples now build on stable (#1485)
- Fix delay on esp32h2 (#1535)
- spi: fix dma wrong mode when using eh1 blocking api (#1541)
- uart: make `uart::UartRx::read_byte` public (#1547)
- Fix async serial-usb-jtag (#1561)
- Feeding `RWDT` now actually works (#1645)

### Changed

- Removed unneeded generic parameters on `Usb` (#1469)
- Created virtual peripherals for CPU control and radio clocks, rather than splitting them from `SYSTEM` (#1428)
- `IO`, `ADC`, `DAC`, `RTC*`, `LEDC`, `PWM` and `PCNT` drivers have been converted to camel case format (#1473)
- RNG is no longer TRNG, the `CryptoRng` implementation has been removed. To track this being re-added see #1499 (#1498)
- Make software interrupts shareable (#1500)
- The `SystemParts` struct has been renamed to `SystemControl`, and now has a constructor which takes the `SYSTEM` peripheral (#1495)
- Timer abstraction: refactor `systimer` and `timer` modules into a common `timer` module (#1527)
- Removed the `embassy-executor-thread` and `embassy-executor-interrupt` features, they are now enabled by default when `embassy` is enabled. (#1485)
- Software interrupt 3 is now used instead of software interrupt 0 on the thread aware executor on multicore systems (#1485)
- Timer abstraction: refactor `systimer` and `timer` modules into a common `timer` module (#1527)
- Refactoring of GPIO module, have drivers for Input,Output,OutputOpenDrain, all drivers setup their GPIOs correctly (#1542)
- DMA transactions are now found in the `dma` module (#1550)
- Remove unnecessary generics from PARL_IO driver (#1545)
- Use `Level enum` in GPIO constructors instead of plain bools (#1574)
- rmt: make ChannelCreator public (#1597)

### Removed

- Removed the `SystemExt` trait (#1495)
- Removed the `GpioExt` trait (#1496)
- Embassy support (and all related features) has been removed, now available in the `esp-hal-embassy` package instead (#1595)

## [0.17.0] - 2024-04-18

### Added

- Add `ADC::read_blocking` to xtensa chips (#1293)
- ESP32-C6 / ESP32-H2: Implement `ETM` for general purpose timers (#1274)
- `interrupt::enable` now has a direct CPU enable counter part, `interrupt::enable_direct` (#1310)
- `Delay::delay(time: fugit::MicrosDurationU64)`
- Added async support for TWAI (#1320)
- Add TWAI support for ESP32-C6 (#1323)
- `GpioPin::steal` unsafe API (#1363)
- Inherent implementions of GPIO pin `set_low`, `is_low`, etc.
- Warn users when attempting to build using the `dev` profile (#1420)
- Async uart now reports interrupt errors(overflow, glitch, frame error, parity) back to user of read/write. uart clock decimal part configured for c2,c3,s3 (#1168, #1445)
- Add mechanism to configure UART source clock (#1416)
- `GpioPin` got a function `set_state(bool)` (#1462)
- Add definitions of external USB PHY peripheral I/O signals
- Expose e-hal ErrorKind::NoAcknowledge in I2C driver (#1454)
- Add remaining peripheral signals for LCD_CAM (#1466)

### Fixed

- Reserve `esp32` ROM stacks to prevent the trashing of dram2 section (#1289)
- Fixing `esp-wifi` + `TRNG` issue on `ESP32-S2` (#1272)
- Fixed core1 startup using the wrong stack on the esp32 and esp32s3 (#1286).
- ESP32: Apply fix for Errata 3.6 in all the places necessary. (#1315)
- ESP32 & ESP32-S2: Fix I²C frequency (#1306)
- UART's TX/RX FIFOs are now cleared during initialization (#1344)
- Fixed `LCD_CAM I8080` driver potentially sending garbage to display (#1301)
- The TWAI driver can now be used without requiring the `embedded-hal` traits (#1355)
- USB pullup/pulldown now gets properly cleared and does not interfere anymore on esp32c3 and esp32s3 (#1244)
- Fixed GPIO counts so that using async code with the higher GPIO number should no longer panic (#1361, #1362)
- ESP32/ESP32-S2: Wait for I2S getting out of TX_IDLE when starting a transfer (#1375)
- Fixed writes to SPI not flushing before attempting to write, causing corrupted writes (#1381)
- fix AdcConfig::adc_calibrate for xtensa targets (#1379)
- Fixed a divide by zero panic when setting the LEDC duty cycle to 0 with `SetDutyCycle::set_duty_cycle` (#1403)
- Support 192 and 256-bit keys for AES (#1316)
- Fixed MCPWM DeadTimeCfg bit values (#1378)
- ESP32 LEDC `set_duty_cycle` used HighSpeedChannel for LowSpeedChannel (#1457)

### Changed

- TIMG: Allow use without the embedded-hal-02 traits in scope (#1367)
- DMA: use channel clusters
- Remove `Ext32` and `RateExtU64` from prelude
- Prefer mutable references over moving for DMA transactions (#1238)
- Support runtime interrupt binding, adapt GPIO driver (#1231)
- Renamed `eh1` feature to `embedded-hal`, feature-gated `embedded-hal@0.2.x` trait implementations (#1273)
- Enable `embedded-hal` feature by default, instead of the `embedded-hal-02` feature (#1313)
- `Uart` structs now take a `Mode` parameter which defines how the driver is initialized (#1294)
- `Rmt` can be created in async or blocking mode. The blocking constructor takes an optional interrupt handler argument. (#1341)
- All `Instance` traits are now sealed, and can no longer be implemented for arbitrary types (#1346)
- DMA channels can/have to be explicitly created for async or blocking drivers, added `set_interrupt_handler` to DMA channels, SPI, I2S, PARL_IO, don't enable interrupts on startup for DMA, I2S, PARL_IO, GPIO (#1300)
- UART: Rework `change_baud` so it is possible to set baud rate even after instantiation (#1350)
- Runtime ISR binding for SHA,ECC and RSA (#1354)
- Runtime ISR binding for I2C (#1376)
- `UsbSerialJtag` can be created in async or blocking mode. The blocking constructor takes an optional interrupt handler argument (#1377)
- SYSTIMER and TIMG instances can now be created in async or blocking mode (#1348)
- Runtime ISR binding for TWAI (#1384)
- ESP32-C6: The `gpio::lp_gpio` module has been renamed to `gpio::lp_io` to match the peripheral name (#1397)
- Runtime ISR binding for assist_debug (#1395)
- Runtime ISR binding for software interrupts, software interrupts are split now, interrupt-executor takes the software interrupt to use, interrupt-executor is easier to use (#1398)
- PCNT: Runtime ISR binding (#1396)
- Runtime ISR binding for RTC (#1405)
- Improve MCPWM DeadTimeCfg API (#1378)
- `SystemTimer`'s `Alarm` methods now require `&mut self` (#1455)

### Removed

- Remove package-level type exports (#1275)
- Removed `direct-vectoring` & `interrupt-preemption` features, as they are now enabled by default (#1310)
- Removed the `rt` and `vectored` features (#1380)
- Remove partial support for the ESP32-P4 (#1461)

## [0.16.1] - 2024-03-12

- Resolved an issue with the `defmt` dependency/feature (#1264)

### Changed

- Use ROM `memcpy` over compiler builtins (#1255)
- Do not ensure randomness or implement the `CryptoRng` trait for ESP32-P4/S2 (#1267)

## [0.16.0] - 2024-03-08

### Added

- Add initial support for the ESP32-P4 (#1101)
- Implement `embedded_hal::pwm::SetDutyCycle` trait for `ledc::channel::Channel` (#1097)
- ESP32-P4: Add initial GPIO support (#1109)
- ESP32-P4: Add initial support for interrupts (#1112)
- ESP32-P4: Add efuse reading support (#1114)
- ESP32-S3: Added LCD_CAM I8080 driver (#1086)
- Allow for splitting of the USB Serial JTAG peripheral into tx/rx components (#1024)
- `RngCore` trait is implemented (#1122)
- Support Rust's `stack-protector` feature (#1135)
- Adding clock support for `ESP32-P4` (#1145)
- Implementation OutputPin and InputPin for AnyPin (#1067)
- Implement `estimate_xtal_frequency` for ESP32-C6 / ESP32-H2 (#1174)
- A way to push into I2S DMA buffer via a closure (#1189)
- Added basic `LP-I2C` driver for C6 (#1185)
- Ensuring that the random number generator is TRNG. (#1200)
- ESP32-C6: Add timer wakeup source for deepsleep (#1201)
- Introduce `InterruptExecutor::spawner()` (#1211)
- Add `InterruptHandler` struct, which couples interrupt handlers and their priority together (#1299)

### Fixed

- Fix embassy-time tick rate not set when using systick as the embassy timebase (#1124)
- Fix `get_raw_core` on Xtensa (#1126)
- Fix docs.rs documentation builds (#1129)
- Fix circular DMA (#1144)
- Fix `hello_rgb` example for ESP32 (#1173)
- Fixed the multicore critical section on Xtensa (#1175)
- Fix timer `now` for esp32c3 and esp32c6 (#1178)
- Wait for registers to get synced before reading the timer count for all chips (#1183)
- Fix I2C error handling (#1184)
- Fix circular DMA (#1189)
- Fix esp32c3 uart initialization (#1156)
- Fix ESP32-S2 I2C read (#1214)
- Reset/init UART if it's not the console UART (#1213)

### Changed

- DmaDescriptor struct to better model the hardware (#1054)
- DMA descriptor count no longer needs to be multiplied by 3 (#1054)
- RMT channels no longer take the channel number as a generic param (#959)
- The `esp-hal-common` package is now called `esp-hal` (#1131)
- Refactor the `Trace` driver to be generic around its peripheral (#1140)
- Auto detect crystal frequency based on `RtcClock::estimate_xtal_frequency()` (#1165)
- ESP32-S3: Configure 32k ICACHE (#1169)
- Lift the minimal buffer size requirement for I2S (#1189)
- Replaced `SystemTimer::TICKS_PER_SEC` with `SystemTimer::ticks_per_sec()` (#1981)

### Removed

- Remove `xtal-26mhz` and `xtal-40mhz` features (#1165)
- All chip-specific HAL packages have been removed (#1196)

### Breaking

- `ADC` and `DAC` drivers now take virtual peripherals in their constructors, instead of splitting `APB_SARADC`/`SENS` (#1100)
- The `DAC` driver's constructor is now `new` instead of `dac`, to be more consistent with other APIs (#1100)
- The DMA peripheral is now called `Dma` for devices with both PDMA and GDMA controllers (#1125)
- The `ADC` driver's constructor is now `new` instead of `adc`, to be more consistent with other APIs (#1133)
- `embassy-executor`'s `integrated-timers` is no longer enabled by default.
- Renamed `embassy-time-systick` to `embassy-time-systick-16mhz` for use with all chips with a systimer, except `esp32s2`. Added `embassy-time-systick-80mhz` specifically for the `esp32s2`. (#1247)

## [0.15.0] - 2024-01-19

### Added

- ESP32-C6: Properly initialize PMU (#974)
- Implement overriding base mac address (#1044)
- Add `rt-riscv` and `rt-xtensa` features to enable/disable runtime support (#1057)
- ESP32-C6: Implement deep sleep (#918)
- Add `embedded-io` feature to each chip-specific HAL (#1072)
- Add `embassy-time-driver` to `esp-hal-common` due to updating `embassy-time` to `v0.3.0` (#1075)
- ESP32-S3: Added support for 80Mhz PSRAM (#1069)
- ESP32-C3/S3: Add workaround for USB pin exchange on usb-serial-jtag (#1104).
- ESP32C6: Added LP_UART initialization (#1113)
- Add `place-spi-driver-in-ram` feature to `esp-hal-common` (#1096)

### Changed

- Set up interrupts for the DMA and async enabled peripherals only when `async` feature is provided (#1042)
- Update to `1.0.0` releases of the `embedded-hal-*` packages (#1068)
- Update `embassy-time` to `0.3.0` and embassy-executor to `0.5.0` release due to the release of the `embedded-hal-*` packages (#1075)
- No longer depend on `embassy-time` (#1092)
- Update to latest `smart-leds-trait` and `smart-leds` packages (#1094)

### Fixed

- ESP32: correct gpio 32/33 in errata36() (#1053)
- ESP32: make gpio 4 usable as analog pin (#1078)
- Fix double &mut for the `SetDutyCycle` impl on `PwmPin` (#1033)
- ESP32/ESP32-S3: Fix stack-top calculation for app-core (#1081)
- ESP32/ESP32-S2/ESP32-S3: Fix embassy-time-timg0 driver (#1091)
- ESP32: ADC readings are no longer inverted (#1093)

### Removed

### Breaking

- Unify the low-power peripheral names (`RTC_CNTL` and `LP_CLKRST` to `LPWR`) (#1064)

## [0.14.1] - 2023-12-13

### Fixed

- Fix SHA for all targets (#1021)

## [0.14.0] - 2023-12-12

### Added

- ESP32-C6: LP core clock is configurable (#907)
- Derive `Clone` and `Copy` for `EspTwaiFrame` (#914)
- A way to configure inverted pins (#912)
- Added API to check a GPIO-pin's interrupt status bit (#929)
- A `embedded_io_async::Read` implementation for `UsbSerialJtag` (#889)
- `RtcClock::get_xtal_freq`, `RtcClock::get_slow_freq` (#957)
- Added Rx Timeout functionality to async Uart (#911)
- RISC-V: Thread-mode and interrupt-mode executors, `#[main]` macro (#947)
- A macro to make it easier to create DMA buffers and descriptors (#935)
- I2C timeout is configurable (#1011)
- ESP32-C6/ESP32-H2: `flip-link` feature gives zero-cost stack overflow protection (#1008)

### Changed

- Improve DMA documentation & clean up module (#915)
- Only allow a single version of `esp-hal-common` to be present in an application (#934)
- ESP32-C3/C6 and ESP32-H2 can now use the `zero-rtc-bss` feature to enable `esp-hal-common/rv-zero-rtc-bss` (#867)
- Reuse `ieee802154_clock_enable/disable()` functions for BLE and rename `ble_ieee802154_clock_enable()` (#953)
- The `embedded-io` trait implementations are now gated behind the `embedded-io` feature (#964)
- Simplifed RMT channels and channel creators (#958)
- Reworked construction of I2S driver instances (#983)
- ESP32-S2/S3: Don't require GPIO 18 to create a USB peripheral driver instance (#990)
- Updated to latest release candidate (`1.0.0-rc.2`) for `embedded-hal{-async,-nb}` (#994)
- Explicit panic when hitting the `DefaultHandler` (#1005)
- Relevant interrupts are now auto enabled in `embassy::init` (#1014).

### Fixed

- ESP32-C2/C3 examples: fix build error (#899)
- ESP32-S3: Fix GPIO interrupt handler crashing when using GPIO48. (#898)
- Fixed short wait times in embassy causing hangs (#906)
- Make sure to clear LP/RTC RAM before loading code (#916)
- Async RMT channels can be used concurrently (#925)
- Xtensa: Allow using `embassy-executor`'s thread-mode executor if neither `embassy-executor-thread`, nor `embassy-executor-interrupt` is enabled. (#937)
- Uart Async: Improve interrupt handling and irq <--> future communication (#977)
- RISC-V: Fix stack allocation (#988)
- ESP32-C6: Fix used RAM (#997)
- ESP32-H2: Fix used RAM (#1003)
- Fix SPI slave DMA dma_read and dma_write (#1013)
- ESP32-C6/H2: Fix disabling of interrupts (#1040)

### Removed

- Direct boot support has been removed (#903).
- Removed the `mcu-boot` feature from `esp32c3-hal` (#938)
- Removed SpiBusController and SpiBusDevice in favour of embedded-hal-bus and embassy-embedded-hal implementataions. (#978)

### Breaking

- `Spi::new`/`Spi::new_half_duplex` takes no gpio pin now, instead you need to call `with_pins` to setup those (#901).
- ESP32-C2, ESP32-C3, ESP32-S2: atomic emulation trap has been removed. (#904) (#985)
  - When upgrading you must either remove [these lines](https://github.com/esp-rs/riscv-atomic-emulation-trap#usage) from your `.cargo/config.toml`.
  - Usage of `core::sync::atomic::*` in dependent crates should be replaced with [portable-atomic](https://github.com/taiki-e/portable-atomic).
- RSA driver now takes `u32` words instead of `u8` bytes. The expected slice length is now 4 times shorter. (#981)

## [0.13.1] - 2023-11-02

### Fixed

- ESP32-C3: Make sure BLE and WiFi are not powered down when esp-wifi needs them (#891)
- ESP32-C6/H2: Fix setting UART baud rate (#893)

## [0.13.0] - 2023-10-31

### Added

- Implement SetFrequencyCycle and PwmPin from embedded_hal for PwmPin of MCPWM. (#880)
- Added `embassy-time-systick` to ESP32-S2 (#827)
- Implement enabling/disabling BLE clock on ESP32-C6 (#784)
- Async support for RMT (#787)
- Implement `defmt::Format` for more types (#786)
- Add new_no_miso to Spi FullDuplexMode (#794)
- Add UART support for splitting into TX and RX (#754)
- Async support for I2S (#801)
- Async support for PARL_IO (#807)
- ETM driver, GPIO ETM (#819)
- (G)DMA AES support (#821)
- SYSTIMER ETM functionality (#828)
- Adding async support for RSA peripheral(doesn't work properly for `esp32` chip - issue will be created)(#790)
- Added sleep support for ESP32-C3 with timer and GPIO wakeups (#795)
- Support for ULP-RISCV including Delay and GPIO (#840, #845)
- Add bare-bones SPI slave support, DMA only (#580, #843)
- Embassy `#[main]` convenience macro (#841)
- Add a `defmt` feature to the `esp-hal-smartled` package (#846)
- Support 16MB octal PS-RAM for ESP32-S3 (#858)
- RISCV TRACE Encoder driver for ESP32-C6 / ESP32-H2 (#864)
- `embedded_hal` 1 `InputPin` and `embedded_hal_async` `Wait` impls for open drain outputs (#905)

### Changed

- Bumped MSRV to 1.67 (#798)
- Optimised multi-core critical section implementation (#797)
- Changed linear- and curve-calibrated ADC to provide readings in mV (#836)

### Fixed

- S3: Allow powering down RC_FAST_CLK (#796)
- UART/ESP32: fix calculating FIFO counter with `get_rx_fifo_count()` (#804)
- Xtensa targets: Use ESP32Reset - not Reset (#823)
- Examples should now work with the `defmt` feature (#810)
- Fixed a race condition causing SpiDma to stop working unexpectedly (#869)
- Fixed async uart serial, and updated the embassy_serial examples (#871).
- Fix ESP32-S3 direct-boot (#873)
- Fix ESP32-C6 ADC (#876)
- Fix ADC Calibration not being used on ESP32-S2 and ESP32-S3 (#1000)

### Removed

- `Pin::is_pcore_interrupt_set` (#793)
- `Pin::is_pcore_non_maskable_interrupt_set` (#793)
- `Pin::is_acore_interrupt_set` (#793)
- `Pin::is_acore_non_maskable_interrupt_set` (#793)
- `Pin::enable_hold` (#793)
- Removed the generic return type for ADC reads (#792)

### Breaking

- `Uart::new` now takes the `&Clocks` struct to ensure baudrate is correct for CPU/APB speed. (#808)
- `Uart::new_with_config` takes an `Config` instead of `Option<Config>`. (#808)
- `Alarm::set_period` takes a period (duration) instead of a frequency (#812)
- `Alarm::interrupt_clear` is now `Alarm::clear_interrupt` to be consistent (#812)
- The `PeripheralClockControl` struct is no longer public, drivers no longer take this as a parameter (#817)
- Unify the system peripheral, `SYSTEM`, `DPORT` and `PCR` are now all exposed as `SYSTEM` (#832).
- Unified the ESP32's and ESP32-C2's xtal frequency features (#831)
- Replace any underscores in feature names with dashes (#833)
- The `spi` and `spi_slave` modules have been refactored into the `spi`, `spi::master`, and `spi::slave` modules (#843)
- The `WithDmaSpi2`/`WithDmaSpi3` structs are no longer generic around the inner peripheral type (#853)
- The `SarAdcExt`/`SensExt` traits are now collectively named `AnalogExt` instead (#857)
- Replace the `radio` module with peripheral singleton structs (#852)
- The SPI traits are no longer re-exported in the main prelude, but from preludes in `spi::master`/`spi::slave` instead (#860)
- The `embedded-hal-1` and `embedded-hal-async` traits are no longer re-exported in the prelude (#860)

## [0.12.0] - 2023-09-05

### Added

- Implement RTCIO pullup, pulldown and hold control for Xtensa MCUs (#684)
- S3: Implement RTCIO wakeup source (#690)
- Add PARL_IO driver for ESP32-C6 / ESP32-H2 (#733, #760)
- Implement `ufmt_write::uWrite` trait for USB Serial JTAG (#751)
- Add HMAC peripheral support (#755)
- Add multicore-aware embassy executor for Xtensa MCUs (#723, #756).
- Add interrupt-executor for Xtensa MCUs (#723, #756).
- Add missing `Into<Gpio<Analog, GPIONUN>>` conversion (#764)
- Updated `clock` module documentation (#774)
- Add `log` feature to enable log output (#773)
- Add `defmt` feature to enable log output (#773)
- A new macro to load LP core code on ESP32-C6 (#779)
- Add `ECC`` peripheral driver (#785)
- Initial LLD support for Xtensa chips (#861).

### Changed

- Update the `embedded-hal-*` packages to `1.0.0-rc.1` and implement traits from `embedded-io` and `embedded-io-async` (#747)
- Moved AlignmentHelper to its own module (#753)
- Disable all watchdog timers by default at startup (#763)
- `log` crate is now opt-in (#773)

### Fixed

- Fix `psram` availability lookup in `esp-hal-common` build script (#718)
- Fix wrong `dram_seg` length in `esp32s2-hal` linker script (#732)
- Fix setting alarm when a timer group is used as the alarm source. (#730)
- Fix `Instant::now()` not counting in some cases when using TIMG0 as the timebase (#737)
- Fix number of ADC attenuations for ESP32-C6 (#771)
- Fix SHA registers access (#805)

### Breaking

- `CpuControl::start_app_core()` now takes an `FnOnce` closure (#739)

## [0.11.0] - 2023-08-10

### Added

- Add initial LP-IO support for ESP32-C6 (#639)
- Implement sleep with some wakeup methods for `esp32` (#574)
- Add a new RMT driver (#653, #667, #695)
- Implemented calibrated ADC API for ESP32-S3 (#641)
- Add MCPWM DeadTime configuration (#406)
- Implement sleep with some wakeup methods for `esp32-s3` (#660, #689, #696)
- Add feature enabling directly hooking the interrupt vector table (#621)
- Add `ClockControl::max` helper for all chips (#701)
- Added module-level documentation for all peripherals (#680)
- Implement sleep with some wakeup methods for `esp32-s3` (#660)
- Add `FlashSafeDma` wrapper for eh traits which ensure correct DMA transfer from source data in flash (ROM) (#678)

### Changed

- Update `embedded-hal-*` alpha packages to their latest versions (#640)
- Implement the `Clone` and `Copy` traits for the `Rng` driver (#650)
- Use all remaining memory as core-0's stack (#716)

### Fixed

- Fixed Async Uart `read` when `set_at_cmd` is not used (#652)
- USB device support is working again (#656)
- Add missing interrupt status read for esp32s3, which fixes USB-SERIAL-JTAG interrupts (#664)
- GPIO interrupt status bits are now properly cleared (#670)
- Increase frequency resolution in `set_periodic` (#686)
- Fixed ESP32-S2, ESP32-S3, ESP32-C2, ESP32-C3 radio clock gating (#679, #681)
- Partially fix ESP32 radio clocks (#709)
- Fixed "ESP32/ESP32-S2 RMT transmission with with data.len() > RMT_CHANNEL_RAM_SIZE results in TransmissionError" #707 (#710)

### Removed

- Remove the `allow-opt-level-z` feature from `esp32c3-hal` (#654)
- Remove the old `pulse_control` driver (#694)

### Breaking

- `DmaTransfer::wait` and `I2sReadDmaTransfer::wait_receive` now return `Result` (#665)
- `gpio::Pin` is now object-safe (#687)

## [0.10.0] - 2023-06-04

### Added

- Add `WithDmaSpi3` to prelude for ESP32S3 (#623)
- Add bare-bones PSRAM support for ESP32 (#506)
- Add initial support for the ESP32-H2 (#513, #526, #527, #528, #530, #538, #544, #548, #551, #556, #560, #566, #549, #564, #569, #576, #577, #589, #591, #597)
- Add bare-bones PSRAM support for ESP32-S3 (#517)
- Add async support to the I2C driver (#519)
- Implement Copy and Eq for EspTwaiError (#540)
- Add LEDC hardware fade support (#475)
- Added support for multicore async GPIO (#542)
- Add a fn to poll DMA transfers (#559)
- Add unified field-based efuse access (#567)
- Move `esp-riscv-rt` into esp-hal (#578)
- Add CRC functions from ESP ROM (#587)
- Add a `debug` feature to enable the PACs' `impl-register-debug` feature (#596)
- Add initial support for `I2S` in ESP32-H2 (#597)
- Add octal PSRAM support for ESP32-S3 (#610)
- Add MD5 functions from ESP ROM (#618)
- Add embassy async `read` support for `uart` (#620)
- Add bare-bones support to run code on ULP-RISCV / LP core (#631)
- Add ADC calibration implementation for a riscv chips (#555)
- Add `async` implementation for `USB Serial/JTAG`(#632)

### Changed

- Simplify the `Delay` driver, derive `Clone` and `Copy` (#568)
- DMA types can no longer be constructed by the user (#625)
- Move core interrupt handling from Flash to RAM for RISC-V chips (ESP32-H2, ESP32-C2, ESP32-C3, ESP32-C6) (#541)
- Change LED pin to GPIO2 in ESP32 blinky example (#581)
- Update ESP32-H2 and ESP32-C6 clocks and remove `i2c_clock` for all chips but ESP32 (#592)
- Use both timers in `TIMG0` for embassy time driver when able (#609)
- Re-work `RadioExt` implementations, add support for ESP32-H2 (#627)
- Improve examples documentation (#533)
- esp32h2-hal: added README (#585)
- Update `esp-hal-procmacros` package dependencies and features (#628)

### Fixed

- Corrected the expected DMA descriptor counts (#622, #625)
- DMA is supported for SPI3 on ESP32-S3 (#507)
- `change_bus_frequency` is now available on `SpiDma` (#529)
- Fixed a bug where a GPIO interrupt could erroneously fire again causing the next `await` on that pin to instantly return `Poll::Ok` (#537)
- Set `vecbase` on core 1 (ESP32, ESP32-S3) (#536)
- ESP32-S3: Move PSRAM related function to RAM (#546)
- ADC driver will now apply attenuation values to the correct ADC's channels. (#554)
- Sometimes half-duplex non-DMA SPI reads were reading garbage in non-release mode (#552)
- ESP32-C3: Fix GPIO5 ADC channel id (#562)
- ESP32-H2: Fix direct-boot feature (#570)
- Fix Async GPIO not disabling interupts on chips with multiple banks (#572)
- ESP32-C6: Support FOSC CLK calibration for ECO1+ chip revisions (#593)
- Fixed CI by pinning the log crate to 0.4.18 (#600)
- ESP32-S3: Fix calculation of PSRAM start address (#601)
- Fixed wrong variable access (FOSC CLK calibration for ESP32-C6 #593)
- Fixed [trap location in ram](https://github.com/esp-rs/esp-hal/pull/605#issuecomment-1604039683) (#605)
- Fix rom::crc docs (#611)
- Fixed a possible overlap of `.data` and `.rwtext` (#616)
- Avoid SDA/SCL being low while configuring pins for I2C (#619)

### Breaking

- Simplified user-facing SpiDma and I2s types (#626)
- Significantly simplified user-facing GPIO pin types. (#553)
- No longer re-export the `soc` module and the contents of the `interrupt` module at the package level (#607)

## [0.9.0] - 2023-05-02

### Added

- Add bare-bones PSRAM support for ESP32-S2 (#493)
- Add `DEBUG_ASSIST` functionality (#484)
- Add RSA peripheral support (#467)
- Add PeripheralClockControl argument to `timg`, `wdt`, `sha`, `usb-serial-jtag` and `uart` constructors (#463)
- Added API to raise and reset software interrupts (#426)
- Implement `embedded_hal_nb::serial::*` traits for `UsbSerialJtag` (#498)

### Fixed

- Fix `get_wakeup_cause` comparison error (#472)
- Use 192 as mclk_multiple for 24-bit I2S (#471)
- Fix `CpuControl::start_app_core` signature (#466)
- Move `rwtext` after other RAM data sections (#464)
- ESP32-C3: Disable `usb_pad_enable` when setting GPIO18/19 to input/output (#461)
- Fix 802.15.4 clock enabling (ESP32-C6) (#458)
- ESP32-S3: Disable usb_pad_enable when setting GPIO19/20 to input/output (#645)

### Changed

- Update `embedded-hal-async` and `embassy-*` dependencies (#488)
- Update to `embedded-hal@1.0.0-alpha.10` and `embedded-hal-nb@1.0.0-alpha.2` (#487)
- Let users configure the LEDC output pin as open-drain (#474)
- Use bitflags to decode wakeup cause (#473)
- Minor linker script additions (#470)
- Minor documentation improvements (#460)

### Removed

- Remove unnecessary generic from `UsbSerialJtag` driver (#492)
- Remove `#[doc(inline)]` from esp-hal-common re-exports (#490)

## [0.8.0] - 2023-03-27

## [0.7.1] - 2023-02-22

## [0.7.0] - 2023-02-21

## [0.5.0] - 2023-01-26

## [0.4.0] - 2022-12-12

## [0.3.0] - 2022-11-17

## [0.2.0] - 2022-09-13

## [0.1.0] - 2022-08-05

[Unreleased]: https://github.com/esp-rs/esp-hal/compare/esp-hal-v1.0.0-beta.0...HEAD
[v1.0.0-beta.0]: https://github.com/esp-rs/esp-hal/compare/v0.23.1..esp-hal-v1.0.0-beta.0
[0.23.1]: https://github.com/esp-rs/esp-hal/compare/v0.23.0..v0.23.1
[0.23.0]: https://github.com/esp-rs/esp-hal/compare/v0.22.0..v0.23.0
[0.22.0]: https://github.com/esp-rs/esp-hal/compare/v0.21.1...v0.22.0
[0.21.1]: https://github.com/esp-rs/esp-hal/compare/v0.21.0...v0.21.1
[0.21.0]: https://github.com/esp-rs/esp-hal/compare/v0.20.1...v0.21.0
[0.20.1]: https://github.com/esp-rs/esp-hal/compare/v0.20.0...v0.20.1
[0.20.0]: https://github.com/esp-rs/esp-hal/compare/v0.19.0...v0.20.0
[0.19.0]: https://github.com/esp-rs/esp-hal/compare/v0.18.0...v0.19.0
[0.18.0]: https://github.com/esp-rs/esp-hal/compare/v0.17.0...v0.18.0
[0.17.0]: https://github.com/esp-rs/esp-hal/compare/v0.16.1...v0.17.0
[0.16.1]: https://github.com/esp-rs/esp-hal/compare/v0.16.0...v0.16.1
[0.16.0]: https://github.com/esp-rs/esp-hal/compare/v0.15.0...v0.16.0
[0.15.0]: https://github.com/esp-rs/esp-hal/compare/v0.14.1...v0.15.0
[0.14.1]: https://github.com/esp-rs/esp-hal/compare/v0.14.0...v0.14.1
[0.14.0]: https://github.com/esp-rs/esp-hal/compare/v0.13.1...v0.14.0
[0.13.1]: https://github.com/esp-rs/esp-hal/compare/v0.13.0...v0.13.1
[0.13.0]: https://github.com/esp-rs/esp-hal/compare/v0.12.0...v0.13.0
[0.12.0]: https://github.com/esp-rs/esp-hal/compare/v0.11.0...v0.12.0
[0.11.0]: https://github.com/esp-rs/esp-hal/compare/v0.10.0...v0.11.0
[0.10.0]: https://github.com/esp-rs/esp-hal/compare/v0.9.0...v0.10.0
[0.9.0]: https://github.com/esp-rs/esp-hal/compare/v0.8.0...v0.9.0
[0.8.0]: https://github.com/esp-rs/esp-hal/compare/v0.7.1...v0.8.0
[0.7.1]: https://github.com/esp-rs/esp-hal/compare/v0.7.0...v0.7.1
[0.7.0]: https://github.com/esp-rs/esp-hal/compare/v0.5.0...v0.7.0
[0.5.0]: https://github.com/esp-rs/esp-hal/compare/v0.4.0...v0.5.0
[0.4.0]: https://github.com/esp-rs/esp-hal/compare/v0.3.0...v0.4.0
[0.3.0]: https://github.com/esp-rs/esp-hal/compare/v0.2.0...v0.3.0
[0.2.0]: https://github.com/esp-rs/esp-hal/compare/v0.1.0...v0.2.0
[0.1.0]: https://github.com/esp-rs/esp-hal/releases/tag/v0.1.0<|MERGE_RESOLUTION|>--- conflicted
+++ resolved
@@ -51,12 +51,9 @@
 - Fix PCNT counter not keeping the peripheral enabled (#3334)
 - Fixed an issue where inverting a pin via the interconnect matrix was ineffective (#3312)
 - The half-duplex SPI APIs should accept more valid line width combinations (#3325)
-<<<<<<< HEAD
 - Async I2C is doesn't do blocking reads anymore (#3344)
-=======
 - Passing an invalid seven bit I2C address is now rejected (#3343)
 - PARL_IO: Use correct max transfer size (#3346)
->>>>>>> e536a38c
 
 ### Removed
 
